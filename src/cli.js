--- conflicted
+++ resolved
@@ -201,8 +201,7 @@
         'If true, sends the application error details to the client with 500 http response.',
     }
 
-<<<<<<< HEAD
-    /** @type {[RegExp]} An array or newline seperated list of regular expressions to allow http connections. Only active in the case where https is active. */
+    /** @type {[RegExp]} An array or newline separated list of regular expressions to allow http connections. Only active in the case where https is active. */
     this.allow_http_for = []
     /** @type {CliArgument} */
     this.__$allow_http_for = {
@@ -255,17 +254,6 @@
       environmentVariable: 'STRATIS_NO_LOCALHOST_HTTP',
       default: this.allow_localhost_http,
       description: 'If true, denies localhost connections to use http.',
-=======
-    /** If true, auto redirects all incoming traffic to https */
-    this.auto_redirect_to_https = false
-    /** @type {CliArgument} */
-    this.__$auto_redirect_to_https = {
-      type: 'flag',
-      environmentVariable: 'STRATIS_AUTO_REDIRECT_TO_HTTPS',
-      default: this.auto_redirect_to_https,
-      description:
-        'If true, auto redirects all incoming traffic to https. If https_port is not defined defaults to 8433',
->>>>>>> c19b5cc1
     }
 
     this._api = null
@@ -389,19 +377,13 @@
       )
     }
 
-<<<<<<< HEAD
     if (this.enable_https) {
-=======
-    if (this.auto_redirect_to_https) {
-      this.https_port = this.https_port || 8433
->>>>>>> c19b5cc1
       cli.logger.info(
         `Auto redirecting all traffic ${this.port}(http) -> ${this.https_port} (https) `
       )
 
       this.app.use((req, res, next) => {
         if (req.protocol != 'http') return next()
-<<<<<<< HEAD
         if (
           !this.no_localhost_http &&
           (req.hostname == 'localhost' || req.hostname.endsWith('.localhost'))
@@ -417,24 +399,12 @@
           return next()
         }
 
-=======
->>>>>>> c19b5cc1
         cli.logger.debug(
           `Redirect ${req.protocol} to https ` + req.originalUrl,
           '~>'.cyan
         )
 
-<<<<<<< HEAD
         this.redirect_to_https(req, res, next)
-=======
-        // In case a port was provided. Otherwise we should get an https request.
-        const hostname_corrected_port = req
-          .get('host')
-          .replace(/[:][0-9]+$/, ':' + this.https_port)
-
-        // not https. redirect.
-        res.redirect('https://' + hostname_corrected_port + req.originalUrl)
->>>>>>> c19b5cc1
       })
     }
 
